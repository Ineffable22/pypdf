--- conflicted
+++ resolved
@@ -2084,15 +2084,9 @@
         text: str,
         open: bool = False,
         flags: int = 0,
-<<<<<<< HEAD
-    ):
-        """
-        Add text.
-=======
     ) -> DictionaryObject:
         """
         Add text annotation.
->>>>>>> 43197dc4
 
         :param :class:`RectangleObject<PyPDF2.generic.RectangleObject>` rect:
             or array of four integers specifying the clickable rectangular area
@@ -2101,46 +2095,12 @@
         # TABLE 8.23 Additional entries specific to a text annotation
         text_obj = DictionaryObject(
             {
-<<<<<<< HEAD
-                NameObject("/Type"): NameObject(PG.ANNOTS),
-=======
                 NameObject("/Type"): NameObject("/Annot"),
->>>>>>> 43197dc4
                 NameObject("/Subtype"): NameObject("/Text"),
                 NameObject("/Rect"): RectangleObject(rect),
                 NameObject("/Contents"): TextStringObject(text),
                 NameObject("/Open"): BooleanObject(open),
                 NameObject("/Flags"): NumberObject(flags),
-<<<<<<< HEAD
-                NameObject("/AP"): DictionaryObject(
-                    {
-                        NameObject("/N"): DictionaryObject(
-                            {
-                                NameObject("/Filter"): NameObject("/FlateDecode"),
-                                NameObject("/Type"): NameObject("/XObject"),
-                                NameObject("/Subtype"): NameObject("/Form"),
-                                NameObject("/FormType"): NumberObject(1),
-                                NameObject("/BBox"): ArrayObject(
-                                    [
-                                        NumberObject(0),
-                                        NumberObject(0),
-                                        NumberObject(18),
-                                        NumberObject(22),
-                                    ]
-                                ),
-                                NameObject("/Resources"): DictionaryObject(
-                                    {
-                                        NameObject("/ProcSet"): ArrayObject(
-                                            [NameObject("/PDF")]
-                                        )
-                                    }
-                                ),
-                            }
-                        )
-                    }
-                ),
-=======
->>>>>>> 43197dc4
             }
         )
         return text_obj
