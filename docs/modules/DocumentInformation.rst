--- conflicted
+++ resolved
@@ -1,11 +1,7 @@
 The DocumentInformation Class
 -----------------------------
 
-<<<<<<< HEAD
-.. autoclass:: PyPDF2.DocumentInformation
-=======
 .. autoclass:: PyPDF2.generic.DocumentInformation
->>>>>>> 3729af0c
     :members:
     :undoc-members:
     :show-inheritance: