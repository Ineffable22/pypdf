# Cropping and Transforming PDFs

```python
from PyPDF2 import PdfWriter, PdfReader

reader = PdfReader("example.pdf")
writer = PdfWriter()

# add page 1 from reader to output document, unchanged:
writer.add_page(reader.pages[0])

# add page 2 from reader, but rotated clockwise 90 degrees:
writer.add_page(reader.pages[1].rotate_clockwise(90))

# add page 3 from reader, but crop it to half size:
page3 = reader.pages[2]
page3.mediabox.upper_right = (
    page3.mediabox.right / 2,
    page3.mediabox.top / 2,
)
writer.add_page(page3)

# add some Javascript to launch the print window on opening this PDF.
# the password dialog may prevent the print dialog from being shown,
# comment the the encription lines, if that's the case, to try this out:
writer.add_js("this.print({bUI:true,bSilent:false,bShrinkToFit:true});")

# write to document-output.pdf
with open("PyPDF2-output.pdf", "wb") as fp:
    writer.write(fp)
```

<<<<<<< HEAD

=======
>>>>>>> 3729af0c
## Plain Merge

![](plain-merge.png)

is the result of

```python
from PyPDF2 import PdfReader, PdfWriter, Transformation

# Get the data
reader_base = PdfReader("labeled-edges-center-image.pdf")
page_base = reader_base.pages[0]
<<<<<<< HEAD
reader = PdfReader("box.pdf")
page_box = reader.pages[0]
# Apply the transformation: Be aware, that this is an in-place operation
page_base.mergeTransformedPage(page_box, Transformation())
=======

reader = PdfReader("box.pdf")
page_box = reader.pages[0]

page_base.merge_page(page_box)

>>>>>>> 3729af0c
# Write the result back
writer = PdfWriter()
writer.addPage(page_base)
with open("merged-foo.pdf", "wb") as fp:
    writer.write(fp)
```

## Merge with Rotation

![](merge-45-deg-rot.png)

```python
from PyPDF2 import PdfReader, PdfWriter, Transformation

# Get the data
reader_base = PdfReader("labeled-edges-center-image.pdf")
page_base = reader_base.pages[0]
<<<<<<< HEAD
reader = PdfReader("box.pdf")
page_box = reader.pages[0]
# Apply the transformation: Be aware, that this is an in-place operation
op = Transformation().rotate(45)
page_base.mergeTransformedPage(page_box, op)
=======

reader = PdfReader("box.pdf")
page_box = reader.pages[0]

# Apply the transformation
transformation = Transformation().rotate(45)
page_box.add_transformation(transformation)
page_base.merge_page(page_box)

>>>>>>> 3729af0c
# Write the result back
writer = PdfWriter()
writer.addPage(page_base)
with open("merged-foo.pdf", "wb") as fp:
    writer.write(fp)
```

If you add the expand parameter:

```python
<<<<<<< HEAD
op = Transformation().rotate(45)
page_base.mergeTransformedPage(page_box, op, expand=True)
=======
transformation = Transformation().rotate(45)
page_box.add_transformation(transformation)
page_base.merge_page(page_box)
>>>>>>> 3729af0c
```

you get:

![](merge-rotate-expand.png)

Alternatively, you can move the merged image a bit to the right by using

```python
op = Transformation().rotate(45).translate(tx=50)
```

![](merge-translated.png)<|MERGE_RESOLUTION|>--- conflicted
+++ resolved
@@ -30,10 +30,6 @@
     writer.write(fp)
 ```
 
-<<<<<<< HEAD
-
-=======
->>>>>>> 3729af0c
 ## Plain Merge
 
 ![](plain-merge.png)
@@ -46,19 +42,12 @@
 # Get the data
 reader_base = PdfReader("labeled-edges-center-image.pdf")
 page_base = reader_base.pages[0]
-<<<<<<< HEAD
-reader = PdfReader("box.pdf")
-page_box = reader.pages[0]
-# Apply the transformation: Be aware, that this is an in-place operation
-page_base.mergeTransformedPage(page_box, Transformation())
-=======
 
 reader = PdfReader("box.pdf")
 page_box = reader.pages[0]
 
 page_base.merge_page(page_box)
 
->>>>>>> 3729af0c
 # Write the result back
 writer = PdfWriter()
 writer.addPage(page_base)
@@ -76,13 +65,6 @@
 # Get the data
 reader_base = PdfReader("labeled-edges-center-image.pdf")
 page_base = reader_base.pages[0]
-<<<<<<< HEAD
-reader = PdfReader("box.pdf")
-page_box = reader.pages[0]
-# Apply the transformation: Be aware, that this is an in-place operation
-op = Transformation().rotate(45)
-page_base.mergeTransformedPage(page_box, op)
-=======
 
 reader = PdfReader("box.pdf")
 page_box = reader.pages[0]
@@ -92,7 +74,6 @@
 page_box.add_transformation(transformation)
 page_base.merge_page(page_box)
 
->>>>>>> 3729af0c
 # Write the result back
 writer = PdfWriter()
 writer.addPage(page_base)
@@ -103,14 +84,9 @@
 If you add the expand parameter:
 
 ```python
-<<<<<<< HEAD
-op = Transformation().rotate(45)
-page_base.mergeTransformedPage(page_box, op, expand=True)
-=======
 transformation = Transformation().rotate(45)
 page_box.add_transformation(transformation)
 page_base.merge_page(page_box)
->>>>>>> 3729af0c
 ```
 
 you get:
